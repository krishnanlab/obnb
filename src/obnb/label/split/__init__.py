"""Genearting data splits from the labelset collection."""
<<<<<<< HEAD
from obnb.label.split.explicit import ByTermSplit
=======

>>>>>>> fa6f240e
from obnb.label.split.holdout import (
    AllHoldout,
    RandomRatioHoldout,
    RatioHoldout,
    ThresholdHoldout,
)
from obnb.label.split.partition import (
    RandomRatioPartition,
    RatioPartition,
    ThresholdPartition,
)

__all__ = classes = [
    "AllHoldout",
    "RandomRatioHoldout",
    "RatioHoldout",
    "ThresholdHoldout",
    "RandomRatioPartition",
    "RatioPartition",
    "ThresholdPartition",
    "ByTermSplit",
]<|MERGE_RESOLUTION|>--- conflicted
+++ resolved
@@ -1,9 +1,5 @@
-"""Genearting data splits from the labelset collection."""
-<<<<<<< HEAD
+"""Generating data splits from the labelset collection."""
 from obnb.label.split.explicit import ByTermSplit
-=======
-
->>>>>>> fa6f240e
 from obnb.label.split.holdout import (
     AllHoldout,
     RandomRatioHoldout,
